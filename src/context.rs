--- conflicted
+++ resolved
@@ -490,15 +490,11 @@
     Solid(Color),
 }
 
-<<<<<<< HEAD
 #[derive(Clone)]
-pub struct WgpuImage {}
-=======
 pub struct WgpuImage {
     pub img: RgbaImage,
     pub(crate) hash: Vec<u8>,
 }
->>>>>>> bcc134e0
 
 impl<'a> RenderContext for WgpuRenderContext<'a> {
     type Brush = Brush;
